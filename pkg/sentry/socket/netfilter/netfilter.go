--- conflicted
+++ resolved
@@ -246,13 +246,10 @@
 		return marshalErrorTarget(tg.Name)
 	case iptables.ReturnTarget:
 		return marshalStandardTarget(iptables.RuleReturn)
-<<<<<<< HEAD
 	case iptables.RedirectTarget:
 		return marshalRedirectTarget()
-=======
 	case JumpTarget:
 		return marshalJumpTarget(tg)
->>>>>>> 72e3f3a3
 	default:
 		panic(fmt.Errorf("unknown target of type %T", target))
 	}
@@ -287,7 +284,6 @@
 	return binary.Marshal(ret, usermem.ByteOrder, target)
 }
 
-<<<<<<< HEAD
 func marshalRedirectTarget() []byte {
 	// This is a redirect target named redirect
 	target := linux.XTRedirectTarget{
@@ -296,9 +292,11 @@
 		},
 	}
 	copy(target.Target.Name[:], redirectTargetName)
-
+  
 	ret := make([]byte, 0, linux.SizeOfXTRedirectTarget)
-=======
+  return binary.Marshal(ret, usermem.ByteOrder, target)
+}
+
 func marshalJumpTarget(jt JumpTarget) []byte {
 	nflog("convert to binary: marshalling jump target")
 
@@ -313,7 +311,6 @@
 	}
 
 	ret := make([]byte, 0, linux.SizeOfXTStandardTarget)
->>>>>>> 72e3f3a3
 	return binary.Marshal(ret, usermem.ByteOrder, target)
 }
 
